--- conflicted
+++ resolved
@@ -1,183 +1,174 @@
-# deno_webview
-
-[![license](https://img.shields.io/github/license/eliassjogreen/deno_webview)](https://github.com/eliassjogreen/deno_webview/blob/master/LICENSE)
-[![stars](https://img.shields.io/github/stars/eliassjogreen/deno_webview)](https://github.com/eliassjogreen/deno_webview/stargazers)
-[![issues](https://img.shields.io/github/issues/eliassjogreen/deno_webview)](https://github.com/eliassjogreen/deno_webview/issues)
-[![ci](https://github.com/eliassjogreen/deno_webview/workflows/ci/badge.svg)](https://github.com/eliassjogreen/deno_webview/actions)
-[![releases](https://img.shields.io/github/downloads/eliassjogreen/deno_webview/total)](https://github.com/eliassjogreen/deno_webview/releases/latest/)
-[![deno version](https://img.shields.io/badge/deno-1.0.0-success)](https://github.com/denoland/deno)
-[![deno doc](https://doc.deno.land/badge.svg)](https://doc.deno.land/https/deno.land/x/webview/mod.ts)
-
-This project provides [deno](https://github.com/denoland/deno) bindings for
-[webview](https://github.com/zserge/webview) using the
-[webview rust bindings](https://github.com/Boscop/web-view). Webview is a tiny
-cross-platform library to render web-based GUIs for desktop applications. This
-project is still in an early stage of development and stability is sometimes
-questionable. The plugin should be compatible with MacOS (recently ran into some
-problems, but cannot solve the problem myself as i do not have acces to a mac),
-Linux and Windows. It has been tested on Windows and Xubuntu where it worked as
-expected using the latest versions of deno. The current goal of deno_webview is
-to provide high quality bindings to webview for creating light cross-platform
-applications using web technologies.
-
-![Example image](images/deno_webview.png)
-
-## Example
-
-Run the following code with the `-A` and `--unstable` (and `-r` if you have
-used this module before) flags enabled to get the example shown above:
-
-```ts
-import { WebView } from "https://deno.land/x/webview/mod.ts";
-
-const webview1 = new WebView({
-  title: "Multiple deno_webview example",
-  url: `data:text/html,
-    <html>
-    <body>
-      <h1>1</h1>
-    </body>
-    </html>
-    `,
-  width: 400,
-  height: 200,
-  resizable: true,
-  debug: true,
-  frameless: false,
-});
-
-const webview2 = new WebView({
-  title: "Multiple deno_webview example",
-  url: `data:text/html,
-    <html>
-    <body>
-      <h1>2</h1>
-    </body>
-    </html>
-    `,
-  width: 400,
-  height: 200,
-  resizable: true,
-  debug: true,
-  frameless: false,
-});
-
-await Promise.all([webview1.run(), webview2.run()]);
-```
-
-or just run the following in the terminal:
-
-```
-deno run -A -r --unstable https://deno.land/x/webview/examples/multiple.ts
-```
-
-## Docs
-
-Docs can be found
-[here](https://doc.deno.land/https/deno.land/x/webview/mod.ts).
-
-## Development
-
-### Prerequisites
-
-For building deno_webview the same
-[prerequisites](https://deno.land/std/manual.md#prerequisites) as for building
-deno is required (mostly).
-
-#### Linux
-
-- [webkit2gtk](https://webkitgtk.org/) (to install using apt:
-  `sudo apt-get install libwebkit2gtk-4.0-dev`)
-
-### Cloning
-
-To clone the repo simply run the following:
-
-```
-git clone https://github.com/eliassjogreen/deno_webview.git
-```
-
-and then cd into the repo:
-
-```
-cd deno_webview
-```
-
-### Building
-
-Building deno_webview takes about 20-50 minutes the first time (then like a
-minute) depending on your operating system. When building on Windows admin is
-required. Building is easiest done by running:
-
-```
-deno -A scripts/build.ts
-```
-
-or
-
-```
-cargo build --release --locked
-```
-
-optionally with mshtml
-
-```
-deno -A scripts/build.ts mshtml
-```
-
-or
-
-```
-cargo build --release --locked --no-default-features
-```
-
-### Running
-
-To run deno_webview without automatically downloading the binaries from
-[releases](https://github.com/eliassjogreen/deno_webview/releases) you will need
-to use the enviornment variable `DENO_WEBVIEW_PLUGIN` and set it to the path where the binaries
-are located. This is usually `file://./target/release`. The process of running a
-using local binaries can be easier to do using the
-[dev script](https://github.com/eliassjogreen/deno_webview/tree/master/scripts/dev.ts):
-
-```
-deno -A scripts/dev.ts example.ts
-```
-
-## Environment variables
-
-<<<<<<< HEAD
--   `DENO_WEBVIEW_PLUGIN` - The URL of the plugin  
-    Due to MSHTML (ie) no longer being enabled by default, the only way to enable it is to set the `DENO_WEBVIEW_PLUGIN` variable to the path of a binary
-    build built with the `--no-default-features` flag or using
-    `deno -A scripts/build.ts mshtml`
--   `DENO_WEBVIEW_PLUGIN_BASE` - The URL of the plugin except the last part. Ignored if `DENO_WEBVIEW_PLUGIN` is set.  
-    When developing locally `DENO_WEBVIEW_PLUGIN_BASE` should be set to the directory containing the plugin binary, usually `file://./target/release`. Otherwise, don't set this.
--   `DENO_WEBVIEW_DEBUG` - Disable cache and enable logs for `deno-plugin-prepare`. Used for debugging.
-=======
-- `DEV` - When developing locally `DEV` should be set to the local release
-  path, usually `file://./target/release`
-- `MSHTML` - Due to MSHTML (ie) no longer being enabled by default the only
-  way to enable it is to set the `MSHTML` variable to the path of a binary
-  build built with the `--no-default-features` flag or using
-  `deno -A scripts/build.ts mshtml`
->>>>>>> 4cb1a83a
-
-## Contributing
-
-Contributions either in the form of pull requests or issues are always welcome.
-Just remember to format using `deno -A scripts/fmt.ts` (`deno fmt` and
-`cargo fmt`). Thx <3
-
-## Dependencies
-
-### Deno
-
-- [plugin_prepare](https://deno.land/x/plugin_prepare)
-
-### Rust
-
-- [deno_core](https://crates.io/crates/deno_core)
-- [webview-sys](https://crates.io/crates/webview-sys)
-- [serde](https://crates.io/crates/serde)
-- [serde_json](https://crates.io/crates/serde_json)
+# deno_webview
+
+[![license](https://img.shields.io/github/license/eliassjogreen/deno_webview)](https://github.com/eliassjogreen/deno_webview/blob/master/LICENSE)
+[![stars](https://img.shields.io/github/stars/eliassjogreen/deno_webview)](https://github.com/eliassjogreen/deno_webview/stargazers)
+[![issues](https://img.shields.io/github/issues/eliassjogreen/deno_webview)](https://github.com/eliassjogreen/deno_webview/issues)
+[![ci](https://github.com/eliassjogreen/deno_webview/workflows/ci/badge.svg)](https://github.com/eliassjogreen/deno_webview/actions)
+[![releases](https://img.shields.io/github/downloads/eliassjogreen/deno_webview/total)](https://github.com/eliassjogreen/deno_webview/releases/latest/)
+[![deno version](https://img.shields.io/badge/deno-1.0.0-success)](https://github.com/denoland/deno)
+[![deno doc](https://doc.deno.land/badge.svg)](https://doc.deno.land/https/deno.land/x/webview/mod.ts)
+
+This project provides [deno](https://github.com/denoland/deno) bindings for
+[webview](https://github.com/zserge/webview) using the
+[webview rust bindings](https://github.com/Boscop/web-view). Webview is a tiny
+cross-platform library to render web-based GUIs for desktop applications. This
+project is still in an early stage of development and stability is sometimes
+questionable. The plugin should be compatible with MacOS (recently ran into some
+problems, but cannot solve the problem myself as i do not have acces to a mac),
+Linux and Windows. It has been tested on Windows and Xubuntu where it worked as
+expected using the latest versions of deno. The current goal of deno_webview is
+to provide high quality bindings to webview for creating light cross-platform
+applications using web technologies.
+
+![Example image](images/deno_webview.png)
+
+## Example
+
+Run the following code with the `-A` and `--unstable` (and `-r` if you have
+used this module before) flags enabled to get the example shown above:
+
+```ts
+import { WebView } from "https://deno.land/x/webview/mod.ts";
+
+const webview1 = new WebView({
+  title: "Multiple deno_webview example",
+  url: `data:text/html,
+    <html>
+    <body>
+      <h1>1</h1>
+    </body>
+    </html>
+    `,
+  width: 400,
+  height: 200,
+  resizable: true,
+  debug: true,
+  frameless: false,
+});
+
+const webview2 = new WebView({
+  title: "Multiple deno_webview example",
+  url: `data:text/html,
+    <html>
+    <body>
+      <h1>2</h1>
+    </body>
+    </html>
+    `,
+  width: 400,
+  height: 200,
+  resizable: true,
+  debug: true,
+  frameless: false,
+});
+
+await Promise.all([webview1.run(), webview2.run()]);
+```
+
+or just run the following in the terminal:
+
+```
+deno run -A -r --unstable https://deno.land/x/webview/examples/multiple.ts
+```
+
+## Docs
+
+Docs can be found
+[here](https://doc.deno.land/https/deno.land/x/webview/mod.ts).
+
+## Development
+
+### Prerequisites
+
+For building deno_webview the same
+[prerequisites](https://deno.land/std/manual.md#prerequisites) as for building
+deno is required (mostly).
+
+#### Linux
+
+- [webkit2gtk](https://webkitgtk.org/) (to install using apt:
+  `sudo apt-get install libwebkit2gtk-4.0-dev`)
+
+### Cloning
+
+To clone the repo simply run the following:
+
+```
+git clone https://github.com/eliassjogreen/deno_webview.git
+```
+
+and then cd into the repo:
+
+```
+cd deno_webview
+```
+
+### Building
+
+Building deno_webview takes about 20-50 minutes the first time (then like a
+minute) depending on your operating system. When building on Windows admin is
+required. Building is easiest done by running:
+
+```
+deno -A scripts/build.ts
+```
+
+or
+
+```
+cargo build --release --locked
+```
+
+optionally with mshtml
+
+```
+deno -A scripts/build.ts mshtml
+```
+
+or
+
+```
+cargo build --release --locked --no-default-features
+```
+
+### Running
+
+To run deno_webview without automatically downloading the binaries from
+[releases](https://github.com/eliassjogreen/deno_webview/releases) you will need
+to use the enviornment variable `DENO_WEBVIEW_PLUGIN` and set it to the path where the binaries
+are located. This is usually `file://./target/release`. The process of running a
+using local binaries can be easier to do using the
+[dev script](https://github.com/eliassjogreen/deno_webview/tree/master/scripts/dev.ts):
+
+```
+deno -A scripts/dev.ts example.ts
+```
+
+## Environment variables
+
+-   `DENO_WEBVIEW_PLUGIN` - The URL of the plugin  
+    Due to MSHTML (ie) no longer being enabled by default, the only way to enable it is to set the `DENO_WEBVIEW_PLUGIN` variable to the path of a binary
+    build built with the `--no-default-features` flag or using
+    `deno -A scripts/build.ts mshtml`
+-   `DENO_WEBVIEW_PLUGIN_BASE` - The URL of the plugin except the last part. Ignored if `DENO_WEBVIEW_PLUGIN` is set.  
+    When developing locally `DENO_WEBVIEW_PLUGIN_BASE` should be set to the directory containing the plugin binary, usually `file://./target/release`. Otherwise, don't set this.
+-   `DENO_WEBVIEW_DEBUG` - Disable cache and enable logs for `deno-plugin-prepare`. Used for debugging.
+
+## Contributing
+
+Contributions either in the form of pull requests or issues are always welcome.
+Just remember to format using `deno -A scripts/fmt.ts` (`deno fmt` and
+`cargo fmt`). Thx <3
+
+## Dependencies
+
+### Deno
+
+- [plugin_prepare](https://deno.land/x/plugin_prepare)
+
+### Rust
+
+- [deno_core](https://crates.io/crates/deno_core)
+- [webview-sys](https://crates.io/crates/webview-sys)
+- [serde](https://crates.io/crates/serde)
+- [serde_json](https://crates.io/crates/serde_json)